"""Research team using Agno Team in coordinate mode.

We form an Agno `Team` of fundamentals, sentiment and news agents which
coordinates a unified research synthesis. A technical snapshot is computed and
provided as context. The synthesis is then debated by bullish/bearish
researchers.
"""

from __future__ import annotations

import asyncio
from typing import Sequence

import pandas as pd
from agno.team import Team
from agno.tools.googlesearch import GoogleSearchTools
from agno.tools.reasoning import ReasoningTools  # type: ignore

from utils import technical_analysis as ta_utils
from utils.logging import log_info
from utils.model_factory import build_default_model

from ..base_agent import BaseAgent
from ..tools import (
    vn_company_overview,
    vn_financials_as_reported,
<<<<<<< HEAD
=======
    vn_insider_transactions,
    vn_insider_sentiment,
>>>>>>> 29e39fdb
    vn_news_data,
    vn_sec_filings,
)


class FundamentalsAgent(BaseAgent):
    """Agent focusing on company fundamentals given a ticker symbol."""

    def __init__(self) -> None:  # noqa: D401
        super().__init__(
            model=build_default_model(),
            tools=[
                vn_company_overview,
                vn_financials_as_reported,
<<<<<<< HEAD
            ],
            instructions=(
                "You are a fundamentals researcher for Vietnamese stocks. "
                "Retrieve company profile and financial statements using the provided tools, "
                "then summarise profitability, growth, leverage and cash flow in markdown. "
                "End with a small table of key ratios and an overall view: Bullish, Bearish or Neutral."
=======
                vn_insider_transactions,
            ],
            instructions=(
                "You are a fundamentals researcher for Vietnamese stocks. "
                "Retrieve company profile, financial statements, and insider transactions using the provided tools, "
                "then summarise profitability, growth, leverage and cash flow in markdown. "
                "Include notable insider activity. End with a small table of key ratios and an overall view: Bullish, Bearish or Neutral."
>>>>>>> 29e39fdb
            ),
            name="fundamentals-agent",
            agent_id="fundamentals-agent",
            description="Fundamentals analysis agent",
            monitoring=False,
        )

    def analyse(self, symbol: str) -> str:
        resp = super().run(
            f"Provide a concise fundamentals analysis plan for {symbol}."
        )
        content = getattr(resp, "content", None)
        return content if isinstance(content, str) else str(content or "")


class SentimentAgent(BaseAgent):
    """Agent focusing on market sentiment and crowd mood."""

    def __init__(self) -> None:  # noqa: D401
        super().__init__(
            model=build_default_model(),
            tools=[vn_insider_sentiment, ReasoningTools(add_instructions=True)],
            instructions=(
                "You are a sentiment analyst monitoring Vietnamese sources. "
<<<<<<< HEAD
                "Use public commentary to identify crowd mood and key drivers for the ticker, noting uncertainty when data is missing."
=======
                "Use insider trading sentiment and public commentary to identify crowd mood and key drivers for the ticker, noting uncertainty when data is missing."
>>>>>>> 29e39fdb
            ),
            name="sentiment-agent",
            agent_id="sentiment-agent",
            description="Sentiment analysis agent",
            monitoring=False,
        )

    def analyse(self, symbol: str) -> str:
        resp = super().run(f"Summarize sentiment drivers and risks for {symbol}.")
        content = getattr(resp, "content", None)
        return content if isinstance(content, str) else str(content or "")


class SocialMediaAgent(BaseAgent):
    """Agent gathering chatter from Vietnamese investment forums."""

    def __init__(self) -> None:  # noqa: D401
        super().__init__(
            model=build_default_model(),
            tools=[
                GoogleSearchTools(fixed_language="vi"),
                ReasoningTools(add_instructions=True),
            ],
            instructions=(
                "You are a social media analyst tracking Vietnamese investment forums (Facebook, Reddit, Voz). "
                "Surface notable discussion themes about the ticker and classify the tone as bullish, bearish or neutral. "
                "Note when information is sparse."
            ),
            name="social-media-agent",
            agent_id="social-media-agent",
            description="Social media analysis agent",
            monitoring=False,
        )

    def analyse(self, symbol: str) -> str:
        resp = super().run(
            f"Summarize Vietnamese social media chatter for {symbol}."
        )
        content = getattr(resp, "content", None)
        return content if isinstance(content, str) else str(content or "")


class NewsAgent(BaseAgent):
    """Agent focusing on macro/news catalysts impacting the ticker."""

    def __init__(self) -> None:  # noqa: D401
        super().__init__(
            model=build_default_model(),
            tools=[vn_news_data, vn_sec_filings, ReasoningTools(add_instructions=True)],
            instructions=(
                "You are a news analyst for Vietnamese equities. Use the news and filings tools to gather recent headlines "
                "and combine with macro context to explain catalysts and their likely impact. State assumptions explicitly."
            ),
            name="news-agent",
            agent_id="news-agent",
            description="News & macro analysis agent",
            monitoring=False,
        )

    def analyse(self, symbol: str) -> str:
        resp = super().run(f"Outline likely news/macro catalysts for {symbol}.")
        content = getattr(resp, "content", None)
        return content if isinstance(content, str) else str(content or "")


class TechnicalResearchAgent(BaseAgent):
    """Agent that computes indicators and frames a technical narrative."""

    def __init__(self) -> None:  # noqa: D401
        super().__init__(
            model=build_default_model(),
            tools=[ReasoningTools(add_instructions=True)],
            instructions=(
                "You are a technical analyst. Interpret the technical "
                "indicators provided and describe trend, momentum, support/"
                "resistance, and risk. Be concise."
            ),
            name="technical-research-agent",
            agent_id="technical-research-agent",
            description="Technical analysis agent (research team)",
            monitoring=False,
        )

    def analyse(
        self, ohlcv: pd.DataFrame, *, indicators: Sequence[str] | None = None
    ) -> str:
        enriched = ta_utils.compute_indicators(ohlcv, indicators=indicators)
        latest = enriched.tail(1).T.reset_index()
        latest.columns = ["Indicator", "Value"]
        table = latest.to_markdown(index=False)  # type: ignore[arg-type]
        prompt = (
            "Given the following indicator readings for the most recent candle, "
            "provide a short technical view and key levels.\n\n" + table
        )
        resp = super().run(prompt)
        content = getattr(resp, "content", None)
        return content if isinstance(content, str) else str(content or "")


class BullishResearcher(BaseAgent):
    """Bullish researcher debating for long bias."""

    def __init__(self) -> None:  # noqa: D401
        super().__init__(
            model=build_default_model(),
            tools=[ReasoningTools(add_instructions=True)],
            instructions=(
                "You argue for a bullish case using the team reports. "
                "Acknowledge risks. Provide a 3-bullet summary."
            ),
            name="bullish-researcher",
            agent_id="bullish-researcher",
            description="Bullish researcher",
            monitoring=False,
        )

    def debate(self, compiled_report: str, **kwargs) -> str:
        resp = super().run("Bullish case:\n" + compiled_report, **kwargs)
        content = getattr(resp, "content", None)
        return content if isinstance(content, str) else str(content or "")


class BearishResearcher(BaseAgent):
    """Bearish researcher debating for short/defensive bias."""

    def __init__(self) -> None:  # noqa: D401
        super().__init__(
            model=build_default_model(),
            tools=[ReasoningTools(add_instructions=True)],
            instructions=(
                "You argue for a bearish case using the team reports. "
                "Acknowledge opportunities. Provide a 3-bullet summary."
            ),
            name="bearish-researcher",
            agent_id="bearish-researcher",
            description="Bearish researcher",
            monitoring=False,
        )

    def debate(self, compiled_report: str, **kwargs) -> str:
        resp = super().run("Bearish case:\n" + compiled_report, **kwargs)
        content = getattr(resp, "content", None)
        return content if isinstance(content, str) else str(content or "")


class ResearchTeam:
    """Research team orchestrated via Agno `Team` (coordinate mode)."""

    def __init__(self) -> None:
        # Specialists
        self.fundamentals_agent = FundamentalsAgent()
        self.sentiment_agent = SentimentAgent()
        self.news_agent = NewsAgent()
        self.technical_agent = TechnicalResearchAgent()
        self.social_media_agent = SocialMediaAgent()

        # Agno Team for coordinated synthesis
        self.team = Team(
            name="Research Team",
            mode="coordinate",
            members=[
                self.fundamentals_agent,
                self.sentiment_agent,
                self.news_agent,
                self.technical_agent,
                self.social_media_agent,
            ],
            show_members_responses=False,
            markdown=True,
            telemetry=False,
        )

        # Debate agents
        self.bullish_researcher = BullishResearcher()
        self.bearish_researcher = BearishResearcher()

    async def run(self, symbol: str, ohlcv: pd.DataFrame) -> tuple[str, str]:
        """Run the full research and debate pipeline.

        Args:
            symbol: Ticker symbol for the equity.
            ohlcv: Historical OHLCV data.

        Returns
        -------
        tuple[str, str]
            A tuple containing the bullish and bearish arguments.
        """
        # 1. Compute technical snapshot to provide context to the team
        log_info("[ResearchTeam] Computing technical snapshot for context...")
        enriched = await asyncio.to_thread(ta_utils.compute_indicators, ohlcv)
        latest = enriched.tail(1).T.reset_index()
        latest.columns = ["Indicator", "Value"]
        tech_table = latest.to_markdown(index=False)  # type: ignore[arg-type]

        # 2. Run coordinated synthesis via Agno Team
        log_info("[ResearchTeam] Running coordinated synthesis via Agno Team...")
        team_prompt = (
            f"You are a financial research team analyzing {symbol}.\n"
            f"Coordinate among members to produce a concise synthesis with this exact structure (markdown):\n\n"
            "### Synthesis\n"
            "- Fundamentals: <2 short bullets>\n"
            "- Sentiment: <2 short bullets>\n"
            "- News/Catalysts: <2 short bullets>\n"
            "- Technicals: <2 short bullets>\n"
            "- Social Media: <2 short bullets>\n\n"
            "### Key Risks\n"
            "- bullet\n- bullet\n\n"
            "### Watchlist\n"
            "- bullet\n- bullet\n\n"
            "Do not include any internal steps or tool metadata.\n\n"
            f"Technical Snapshot (latest):\n{tech_table}"
        )
        team_response = await asyncio.to_thread(self.team.run, team_prompt)
        team_text = getattr(team_response, "content", None)
        team_text_str = (
            team_text if isinstance(team_text, str) else str(team_text or "")
        )

        compiled_report = f"--- Team Synthesis ---\n{team_text_str}\n\n--- Technicals (latest) ---\n{tech_table}"

        # 3. Debate
        log_info("[ResearchTeam] Running bull/bear debate...")
        bull_case, bear_case = await asyncio.gather(
            asyncio.to_thread(self.bullish_researcher.debate, compiled_report),
            asyncio.to_thread(self.bearish_researcher.debate, compiled_report),
        )

        return bull_case, bear_case<|MERGE_RESOLUTION|>--- conflicted
+++ resolved
@@ -24,11 +24,6 @@
 from ..tools import (
     vn_company_overview,
     vn_financials_as_reported,
-<<<<<<< HEAD
-=======
-    vn_insider_transactions,
-    vn_insider_sentiment,
->>>>>>> 29e39fdb
     vn_news_data,
     vn_sec_filings,
 )
@@ -43,22 +38,12 @@
             tools=[
                 vn_company_overview,
                 vn_financials_as_reported,
-<<<<<<< HEAD
             ],
             instructions=(
                 "You are a fundamentals researcher for Vietnamese stocks. "
                 "Retrieve company profile and financial statements using the provided tools, "
                 "then summarise profitability, growth, leverage and cash flow in markdown. "
                 "End with a small table of key ratios and an overall view: Bullish, Bearish or Neutral."
-=======
-                vn_insider_transactions,
-            ],
-            instructions=(
-                "You are a fundamentals researcher for Vietnamese stocks. "
-                "Retrieve company profile, financial statements, and insider transactions using the provided tools, "
-                "then summarise profitability, growth, leverage and cash flow in markdown. "
-                "Include notable insider activity. End with a small table of key ratios and an overall view: Bullish, Bearish or Neutral."
->>>>>>> 29e39fdb
             ),
             name="fundamentals-agent",
             agent_id="fundamentals-agent",
@@ -80,14 +65,10 @@
     def __init__(self) -> None:  # noqa: D401
         super().__init__(
             model=build_default_model(),
-            tools=[vn_insider_sentiment, ReasoningTools(add_instructions=True)],
+            tools=[ReasoningTools(add_instructions=True), vn_news_data, vn_sec_filings],
             instructions=(
                 "You are a sentiment analyst monitoring Vietnamese sources. "
-<<<<<<< HEAD
                 "Use public commentary to identify crowd mood and key drivers for the ticker, noting uncertainty when data is missing."
-=======
-                "Use insider trading sentiment and public commentary to identify crowd mood and key drivers for the ticker, noting uncertainty when data is missing."
->>>>>>> 29e39fdb
             ),
             name="sentiment-agent",
             agent_id="sentiment-agent",
